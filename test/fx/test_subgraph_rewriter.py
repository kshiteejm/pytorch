import os
import sys

import torch
from torch.fx import symbolic_trace, subgraph_rewriter

# Make the helper files in test/ importable
pytorch_test_dir = os.path.dirname(os.path.dirname(os.path.realpath(__file__)))
sys.path.append(pytorch_test_dir)
from torch.testing._internal.jit_utils import JitTestCase

if __name__ == '__main__':
    raise RuntimeError("This test file is not meant to be run directly, use:\n\n"
                       "\tpython test/test_fx.py TESTNAME\n\n"
                       "instead.")

class TestSubgraphRewriter(JitTestCase):

    def test_subgraph_rewriter_preserves_logic(self):
        class M(torch.nn.Module):
            def forward(self, x):
                val = torch.neg(x) + torch.relu(x)
                return torch.add(val, val)

        def pattern(x):
            return torch.neg(x) + torch.relu(x)

        def comparison(x):
            val = torch.neg(x) + torch.relu(x)
            return torch.add(val, val)

        traced = symbolic_trace(M())
        comparison_fn = symbolic_trace(comparison)

        x = torch.rand(1, 3)

        # Replace `pattern` with the same pattern (shouldn't change
        # the underlying logic)
        subgraph_rewriter.replace_pattern(traced, pattern, pattern)

        traced.graph.lint(traced)

        ref_output = comparison_fn(x)
        test_output = traced.forward(x)
        self.assertEqual(ref_output, test_output)

    def test_subgraph_rewriter_with_oneliner_pattern(self):
        class M(torch.nn.Module):
            def forward(self, x):
                val = torch.neg(x)
                return torch.add(val, val)

        def pattern(x):
            return torch.neg(x)

        def replacement(x):
            return torch.relu(x)

        def comparison(x):
            val = torch.relu(x)
            return torch.add(val, val)

        traced = symbolic_trace(M())
        comparison_fn = symbolic_trace(comparison)

        x = torch.rand(1, 3)

        subgraph_rewriter.replace_pattern(traced, pattern, replacement)

        traced.graph.lint(traced)

        ref_output = comparison_fn(x)
        test_output = traced.forward(x)
        self.assertEqual(ref_output, test_output)

    def test_subgraph_rewriter_single_pattern_match(self):
        class M(torch.nn.Module):
            def forward(self, x):
                val = torch.neg(x) + torch.relu(x)
                return torch.add(val, val)

        def pattern(x):
            return torch.neg(x) + torch.relu(x)

        def replacement(x):
            return torch.relu(x)

        def comparison(x):
            val = torch.relu(x)
            return torch.add(val, val)

        traced = symbolic_trace(M())
        comparison_fn = symbolic_trace(comparison)

        x = torch.rand(1, 3)

        subgraph_rewriter.replace_pattern(traced, pattern, replacement)

        traced.graph.lint(traced)

        ref_output = comparison_fn(x)
        test_output = traced.forward(x)
        self.assertEqual(ref_output, test_output)

    def test_subgraph_rewriter_multiple_pattern_match(self):
        class M(torch.nn.Module):
            def forward(self, x, w1, w2):
                m1 = torch.cat([w1, w2]).sum()
                m2 = torch.cat([w1, w2]).sum()
                return x + torch.max(m1) + torch.max(m2)

        def pattern(w1, w2):
            return torch.cat([w1, w2]).sum()

        def replacement(w1, w2):
            return torch.stack([w1, w2])

        def comparison(x, w1, w2):
            m1 = torch.stack([w1, w2])
            m2 = torch.stack([w1, w2])
            return x + torch.max(m1) + torch.max(m2)

        traced = symbolic_trace(M())
        comparison_fn = symbolic_trace(comparison)

        x = torch.rand(1, 3)
        w1 = torch.rand(1, 3)
        w2 = torch.rand(1, 3)

        subgraph_rewriter.replace_pattern(traced, pattern, replacement)

        traced.graph.lint(traced)

        ref_outs = comparison_fn(x, w1, w2)
        test_outs = traced.forward(x, w1, w2)
        self.assertEqual(ref_outs, test_outs)

    def test_subgraph_rewriter_graph_argument_order(self):
        class M(torch.nn.Module):
            def forward(self, x, y):
                return torch.mm(x, y)

        def pattern(x, y):
            return torch.mm(x, y)

        def comparison(x, y):
            return torch.mm(x, y)

        traced = symbolic_trace(M())
        comparison_fn = symbolic_trace(comparison)

        x = torch.randn(3, 4)
        y = torch.randn(4, 5)

        subgraph_rewriter.replace_pattern(traced, pattern, pattern)

        traced.graph.lint(traced)

        ref_outs = comparison_fn(x, y)
<<<<<<< HEAD
        test_outs = traced.forward(x, y)
        self.assertEqual(ref_outs, test_outs)

    def test_subgraph_rewriter_correct_output_replacement(self):
        class M(torch.nn.Module):
            def forward(self, x, y):
                val = torch.neg(y) + torch.relu(x)
                return torch.add(val, val)
=======
        test_outs = traced_module.forward(x, y)
        self.assertEqual(ref_outs, test_outs)

    def test_subgraph_rewriter_pattern_output_pattern_node_can_have_users_that_are_not_matched(self):
        class M(torch.nn.Module):
            def forward(self, x):
                y = torch.relu(x)
                return torch.neg(y) - y
>>>>>>> 550c965b

        def pattern(x):
            return torch.relu(x)

        def replacement(x):
<<<<<<< HEAD
            return torch.neg(x)

        def comparison(x, y):
            val = torch.neg(y) + torch.neg(x)
            return torch.add(val, val)

        traced = symbolic_trace(M())
        comparison_fn = symbolic_trace(comparison)

        x = torch.randn(4, 4)
        y = torch.randn(4, 4)

        subgraph_rewriter.replace_pattern(traced, pattern, replacement)

        traced.graph.lint(traced)

        ref_outs = comparison_fn(x, y)
        test_outs = traced.forward(x, y)
        self.assertEqual(ref_outs, test_outs)

    def test_subgraph_rewriter_traced_as_callable(self):
        class M(torch.nn.Module):
            def forward(self, x):
                val = torch.neg(x) + torch.relu(x)
                return torch.add(val, val)

        class Pattern(torch.nn.Module):
            def forward(self, x):
                return torch.neg(x) + torch.relu(x)

        class Replacement(torch.nn.Module):
            def forward(self, x):
                return torch.sigmoid(x)

        def comparison(x):
            val = torch.sigmoid(x)
            return torch.add(val, val)

        traced = symbolic_trace(M())
        traced_pattern = symbolic_trace(Pattern())
        traced_replacement = symbolic_trace(Replacement())
=======
            return torch.sigmoid(x)

        def comparison(x):
            y = torch.sigmoid(x)
            return torch.neg(y) - y

        traced = symbolic_trace(M())
>>>>>>> 550c965b
        comparison_fn = symbolic_trace(comparison)

        x = torch.randn(3, 4)

<<<<<<< HEAD
        subgraph_rewriter.replace_pattern(traced, traced_pattern, traced_replacement)
=======
        subgraph_rewriter.replace_pattern(traced, pattern, replacement)
>>>>>>> 550c965b

        traced.graph.lint(traced)

        ref_outs = comparison_fn(x)
        test_outs = traced.forward(x)
        self.assertEqual(ref_outs, test_outs)

<<<<<<< HEAD
    def test_subgraph_rewriter_pattern_is_entire_graph(self):
        class M(torch.nn.Module):
            def forward(self, x):
                a = torch.neg(x)
                return torch.add(a, a)

        def pattern(x):
            a = torch.neg(x)
            return torch.add(a, a)

        def replacement(x):
            a = torch.sigmoid(x)
            return torch.cat([a, a])

        traced = symbolic_trace(M())
        comparison_fn = symbolic_trace(replacement)

        x = torch.randn(3, 4)

        subgraph_rewriter.replace_pattern(traced, pattern, replacement)

        traced.graph.lint(traced)

        ref_outs = comparison_fn(x)
        test_outs = traced.forward(x)
        self.assertEqual(ref_outs, test_outs)
=======
    def test_subgraph_rewriter_internal_pattern_nodes_cannot_have_users_that_are_not_matched(self):
        class M(torch.nn.Module):
            def forward(self, x, w1, w2, b1, b2):
                m0 = torch.cat([w1, w2])
                m1 = torch.cat([w1, w2])
                m2 = torch.cat([x, b2])
                t0 = torch.addmm(b1, m1, m2.t())
                t1 = torch.sum(w1, 1)
                t2 = torch.addmm(b1, m1, m2.t())
                return torch.sum(t1), torch.sum(t2)

        def pattern(x, w1, w2, b1, b2):
            m1 = torch.cat([w1, w2])
            m2 = torch.cat([x, b2])
            return torch.addmm(b1, m1, m2.t())

        def replacement(x, w1, w2, b1, b2):
            return torch.cat([x, w1, w2])

        traced = symbolic_trace(M())

        # Result should be None since no matches can be found
        res = subgraph_rewriter.replace_pattern(traced, pattern, replacement)

        traced.graph.lint(traced)

        self.assertEqual(res, None)
>>>>>>> 550c965b
<|MERGE_RESOLUTION|>--- conflicted
+++ resolved
@@ -157,7 +157,6 @@
         traced.graph.lint(traced)
 
         ref_outs = comparison_fn(x, y)
-<<<<<<< HEAD
         test_outs = traced.forward(x, y)
         self.assertEqual(ref_outs, test_outs)
 
@@ -166,8 +165,89 @@
             def forward(self, x, y):
                 val = torch.neg(y) + torch.relu(x)
                 return torch.add(val, val)
-=======
-        test_outs = traced_module.forward(x, y)
+
+        def pattern(x):
+            return torch.relu(x)
+
+        def replacement(x):
+            return torch.neg(x)
+
+        def comparison(x, y):
+            val = torch.neg(y) + torch.neg(x)
+            return torch.add(val, val)
+
+        traced = symbolic_trace(M())
+        comparison_fn = symbolic_trace(comparison)
+
+        x = torch.randn(4, 4)
+        y = torch.randn(4, 4)
+
+        subgraph_rewriter.replace_pattern(traced, pattern, replacement)
+
+        traced.graph.lint(traced)
+
+        ref_outs = comparison_fn(x, y)
+        test_outs = traced.forward(x, y)
+        self.assertEqual(ref_outs, test_outs)
+
+    def test_subgraph_rewriter_traced_as_callable(self):
+        class M(torch.nn.Module):
+            def forward(self, x):
+                val = torch.neg(x) + torch.relu(x)
+                return torch.add(val, val)
+
+        class Pattern(torch.nn.Module):
+            def forward(self, x):
+                return torch.neg(x) + torch.relu(x)
+
+        class Replacement(torch.nn.Module):
+            def forward(self, x):
+                return torch.sigmoid(x)
+
+        def comparison(x):
+            val = torch.sigmoid(x)
+            return torch.add(val, val)
+
+        traced = symbolic_trace(M())
+        traced_pattern = symbolic_trace(Pattern())
+        traced_replacement = symbolic_trace(Replacement())
+        comparison_fn = symbolic_trace(comparison)
+
+        x = torch.randn(3, 4)
+
+        subgraph_rewriter.replace_pattern(traced, traced_pattern, traced_replacement)
+
+        traced.graph.lint(traced)
+
+        ref_outs = comparison_fn(x)
+        test_outs = traced.forward(x)
+        self.assertEqual(ref_outs, test_outs)
+
+    def test_subgraph_rewriter_pattern_is_entire_graph(self):
+        class M(torch.nn.Module):
+            def forward(self, x):
+                a = torch.neg(x)
+                return torch.add(a, a)
+
+        def pattern(x):
+            a = torch.neg(x)
+            return torch.add(a, a)
+
+        def replacement(x):
+            a = torch.sigmoid(x)
+            return torch.cat([a, a])
+
+        traced = symbolic_trace(M())
+        comparison_fn = symbolic_trace(replacement)
+
+        x = torch.randn(3, 4)
+
+        subgraph_rewriter.replace_pattern(traced, pattern, replacement)
+
+        traced.graph.lint(traced)
+
+        ref_outs = comparison_fn(x)
+        test_outs = traced.forward(x)
         self.assertEqual(ref_outs, test_outs)
 
     def test_subgraph_rewriter_pattern_output_pattern_node_can_have_users_that_are_not_matched(self):
@@ -175,55 +255,11 @@
             def forward(self, x):
                 y = torch.relu(x)
                 return torch.neg(y) - y
->>>>>>> 550c965b
 
         def pattern(x):
             return torch.relu(x)
 
         def replacement(x):
-<<<<<<< HEAD
-            return torch.neg(x)
-
-        def comparison(x, y):
-            val = torch.neg(y) + torch.neg(x)
-            return torch.add(val, val)
-
-        traced = symbolic_trace(M())
-        comparison_fn = symbolic_trace(comparison)
-
-        x = torch.randn(4, 4)
-        y = torch.randn(4, 4)
-
-        subgraph_rewriter.replace_pattern(traced, pattern, replacement)
-
-        traced.graph.lint(traced)
-
-        ref_outs = comparison_fn(x, y)
-        test_outs = traced.forward(x, y)
-        self.assertEqual(ref_outs, test_outs)
-
-    def test_subgraph_rewriter_traced_as_callable(self):
-        class M(torch.nn.Module):
-            def forward(self, x):
-                val = torch.neg(x) + torch.relu(x)
-                return torch.add(val, val)
-
-        class Pattern(torch.nn.Module):
-            def forward(self, x):
-                return torch.neg(x) + torch.relu(x)
-
-        class Replacement(torch.nn.Module):
-            def forward(self, x):
-                return torch.sigmoid(x)
-
-        def comparison(x):
-            val = torch.sigmoid(x)
-            return torch.add(val, val)
-
-        traced = symbolic_trace(M())
-        traced_pattern = symbolic_trace(Pattern())
-        traced_replacement = symbolic_trace(Replacement())
-=======
             return torch.sigmoid(x)
 
         def comparison(x):
@@ -231,16 +267,11 @@
             return torch.neg(y) - y
 
         traced = symbolic_trace(M())
->>>>>>> 550c965b
         comparison_fn = symbolic_trace(comparison)
 
         x = torch.randn(3, 4)
 
-<<<<<<< HEAD
-        subgraph_rewriter.replace_pattern(traced, traced_pattern, traced_replacement)
-=======
-        subgraph_rewriter.replace_pattern(traced, pattern, replacement)
->>>>>>> 550c965b
+        subgraph_rewriter.replace_pattern(traced, pattern, replacement)
 
         traced.graph.lint(traced)
 
@@ -248,34 +279,6 @@
         test_outs = traced.forward(x)
         self.assertEqual(ref_outs, test_outs)
 
-<<<<<<< HEAD
-    def test_subgraph_rewriter_pattern_is_entire_graph(self):
-        class M(torch.nn.Module):
-            def forward(self, x):
-                a = torch.neg(x)
-                return torch.add(a, a)
-
-        def pattern(x):
-            a = torch.neg(x)
-            return torch.add(a, a)
-
-        def replacement(x):
-            a = torch.sigmoid(x)
-            return torch.cat([a, a])
-
-        traced = symbolic_trace(M())
-        comparison_fn = symbolic_trace(replacement)
-
-        x = torch.randn(3, 4)
-
-        subgraph_rewriter.replace_pattern(traced, pattern, replacement)
-
-        traced.graph.lint(traced)
-
-        ref_outs = comparison_fn(x)
-        test_outs = traced.forward(x)
-        self.assertEqual(ref_outs, test_outs)
-=======
     def test_subgraph_rewriter_internal_pattern_nodes_cannot_have_users_that_are_not_matched(self):
         class M(torch.nn.Module):
             def forward(self, x, w1, w2, b1, b2):
@@ -297,10 +300,9 @@
 
         traced = symbolic_trace(M())
 
-        # Result should be None since no matches can be found
+        # Result should be [] since no matches can be found
         res = subgraph_rewriter.replace_pattern(traced, pattern, replacement)
 
         traced.graph.lint(traced)
 
-        self.assertEqual(res, None)
->>>>>>> 550c965b
+        self.assertEqual(res, [])