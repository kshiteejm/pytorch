import torch
from torch.testing._internal.common_utils import TestCase, run_tests
from torch.testing._internal.common_device_type import instantiate_device_type_tests, dtypes

class TestForeach(TestCase):
    N = 20	  
    H = 20	
    W = 20

    def get_test_data(self, device, dtype):
        tensors = []
        for _ in range(self.N):
            tensors.append(torch.ones(self.H, self.W, device=device, dtype=dtype))

        return tensors

    @dtypes(*torch.testing.get_all_dtypes())
    def test_add_scalar__same_size_tensors(self, device, dtype):
        N = 20
        H = 20
        W = 20
        tensors = [torch.zeros(H, W, device=device, dtype=dtype) for n in range(N)]

        # bool tensor + 1 will result in int64 tensor
        if dtype == torch.bool:
            torch._foreach_add_(tensors, True)
        else:
            torch._foreach_add_(tensors, 1)

        for t in tensors:
            self.assertEqual(t, torch.ones(H, W, device=device, dtype=dtype))

    @dtypes(*torch.testing.get_all_dtypes())
    def test_add_scalar_with_same_size_tensors(self, device, dtype):
<<<<<<< HEAD
        tensors = []
        for _ in range(self.N):
            tensors.append(torch.zeros(self.H, self.W, device=device, dtype=dtype))
=======
        N = 20
        H = 20
        W = 20
        tensors = [torch.zeros(H, W, device=device, dtype=dtype) for n in range(N)]
>>>>>>> cf296864

        res = torch._foreach_add(tensors, 1)
        for t in res:
            # bool tensor + 1 will result in int64 tensor
            if dtype == torch.bool:
                dtype = torch.int64
            self.assertEqual(t, torch.ones(self.H, self.W, device=device, dtype=dtype))

    @dtypes(*torch.testing.get_all_dtypes())
    def test_add_scalar_with_different_size_tensors(self, device, dtype):
        N = 20
        H = 20
        W = 20

        tensors = [torch.zeros(H + n, W + n, device=device, dtype=dtype) for n in range(N)]
        res = torch._foreach_add(tensors, 1)

        # bool tensor + 1 will result in int64 tensor
        if dtype == torch.bool:
            dtype = torch.int64
        self.assertEqual([torch.ones(H + n, W + n, device=device, dtype=dtype) for n in range(N)], torch._foreach_add(tensors, 1))

    @dtypes(*torch.testing.get_all_dtypes())
    def test_add_scalar_with_empty_list_and_empty_tensor(self, device, dtype):
        # TODO: enable empty list case
        for tensors in [[torch.randn([0])]]:
            res = torch._foreach_add(tensors, 1)
            self.assertEqual(res, tensors)

            torch._foreach_add_(tensors, 1)
            self.assertEqual(res, tensors)

    @dtypes(*torch.testing.get_all_dtypes())
    def test_add_scalar_with_overlapping_tensors(self, device, dtype):
        tensors = [torch.ones(1, 1, device=device, dtype=dtype).expand(2, 1, 3)]
        expected = [torch.tensor([[[2, 2, 2]], [[2, 2, 2]]], dtype=dtype, device=device)]

        # bool tensor + 1 will result in int64 tensor
        if dtype == torch.bool: 
            expected[0] = expected[0].to(torch.int64).add(1)

        res = torch._foreach_add(tensors, 1)
        self.assertEqual(res, expected)

    def test_add_scalar_with_different_tensor_dtypes(self, device):
        tensors = [torch.tensor([1.1], dtype=torch.float, device=device), 
                   torch.tensor([1], dtype=torch.long, device=device)]

        expected = [torch.tensor([2.1], dtype=torch.float, device=device), 
                    torch.tensor([2], dtype=torch.long, device=device)]

        res = torch._foreach_add(tensors, 1)
        self.assertEqual(res, expected)

    def test_add_scalar_with_different_scalar_type(self, device):
        # int tensor with float scalar
        scalar = 1.1
        tensors = [torch.tensor([1], dtype=torch.int, device=device)]
        self.assertEqual([x + scalar for x in tensors], torch._foreach_add(tensors, scalar))

        # float tensor with int scalar
        scalar = 1
        tensors = [torch.tensor([1.1], device=device)]
        self.assertEqual([x + scalar for x in tensors], torch._foreach_add(tensors, scalar))

        # bool tensor with int scalar
        scalar = 1
        tensors = [torch.tensor([False], device=device)]
        self.assertEqual([x + scalar for x in tensors], torch._foreach_add(tensors, scalar))

        # bool tensor with float scalar
        scalar = 1.1
        tensors = [torch.tensor([False], device=device)]
        self.assertEqual([x + scalar for x in tensors], torch._foreach_add(tensors, scalar))

    @dtypes(*torch.testing.get_all_dtypes())
    def test_add_list_same_size_tensors(self, device, dtype):
        tensors1 = []
        tensors2 = []
        for _ in range(self.N):
            tensors1.append(torch.zeros(self.H, self.W, device=device, dtype=dtype))
            tensors2.append(torch.ones(self.H, self.W, device=device, dtype=dtype))


        res = torch._foreach_add(tensors1, tensors2)
        for t in res:
            self.assertEqual(t, torch.ones(self.H, self.W, device=device, dtype=dtype))


    @dtypes(*torch.testing.get_all_dtypes())
    def test_add_list__same_size_tensors(self, device, dtype):
        tensors1 = []
        tensors2 = []
        for _ in range(self.N):
            tensors1.append(torch.zeros(self.H, self.W, device=device, dtype=dtype))
            tensors2.append(torch.ones(self.H, self.W, device=device, dtype=dtype))


        torch._foreach_add_(tensors1, tensors2)
        for t in tensors1:
            self.assertEqual(t, torch.ones(self.H, self.W, device=device, dtype=dtype))

    def test_add_list_error_cases(self, device):
        tensors1 = []
        tensors2 = []

        # Empty lists
        with self.assertRaises(RuntimeError):
            torch._foreach_add(tensors1, tensors2)
            torch._foreach_add_(tensors1, tensors2)

        # One empty list
        tensors1.append(torch.tensor([1], device=device))
        with self.assertRaises(RuntimeError):
            torch._foreach_add(tensors1, tensors2)
            torch._foreach_add_(tensors1, tensors2)

        # Lists have different amount of tensors
        tensors2.append(torch.tensor([1], device=device))
        tensors2.append(torch.tensor([1], device=device))
        with self.assertRaises(RuntimeError):
            torch._foreach_add(tensors1, tensors2)
            torch._foreach_add_(tensors1, tensors2)

    def test_add_list_different_dtypes(self, device):
        tensors1 = []
        tensors2 = []
        for _ in range(self.N):
            tensors1.append(torch.zeros(self.H, self.W, device=device, dtype=torch.float))
            tensors2.append(torch.ones(self.H, self.W, device=device, dtype=torch.int))

        res = torch._foreach_add(tensors1, tensors2)
        torch._foreach_add_(tensors1, tensors2)
        self.assertEqual(res, tensors1)
        self.assertEqual(res[0], torch.ones(self.H, self.W, device=device, dtype=torch.float))


    @dtypes(*torch.testing.get_all_dtypes())
    def test_sub_scalar_same_size_tensors(self, device, dtype):
        if dtype == torch.bool:
            # Subtraction, the `-` operator, with a bool tensor is not supported.
            return

        tensors = self.get_test_data(device, dtype)
        res = torch._foreach_sub(tensors, 1)
        for t in res:
            if dtype == torch.bool and device == 'cpu':
                dtype = torch.int64
            self.assertEqual(t, torch.zeros(self.H, self.W, device=device, dtype=dtype))

    @dtypes(*torch.testing.get_all_dtypes())
    def test_sub_scalar__same_size_tensors(self, device, dtype):
        if dtype == torch.bool:
            # Subtraction, the `-` operator, with a bool tensor is not supported.
            return

        tensors = self.get_test_data(device, dtype)
        torch._foreach_sub_(tensors, 1)
        for t in tensors:
            if dtype == torch.bool and device == 'cpu':
                dtype = torch.int64
            self.assertEqual(t, torch.zeros(self.H, self.W, device=device, dtype=dtype))

    @dtypes(*torch.testing.get_all_dtypes())
    def test_mul_scalar_same_size_tensors(self, device, dtype):
        if dtype == torch.bool:
            return

        tensors = self.get_test_data(device, dtype)
        res = torch._foreach_mul(tensors, 3)
        for t in res:
            self.assertEqual(t, torch.ones(self.H, self.W, device=device, dtype=dtype).mul(3))

    @dtypes(*torch.testing.get_all_dtypes())
    def test_mul_scalar__same_size_tensors(self, device, dtype):
        if dtype == torch.bool:
            return

        tensors = self.get_test_data(device, dtype)
        torch._foreach_mul_(tensors, 3)
        for t in tensors:
            self.assertEqual(t, torch.ones(self.H, self.W, device=device, dtype=dtype).mul(3))

    @dtypes(*torch.testing.get_all_dtypes())
    def test_div_scalar_same_size_tensors(self, device, dtype):
        if dtype == torch.bool:
            return
        
        if dtype in [torch.int8, torch.int16, torch.int32, torch.int64, torch.uint8]:
            # Integer division of tensors using div or / is no longer supported
            return

        tensors = self.get_test_data(device, dtype)
        res = torch._foreach_div(tensors, 2)
        for t in res:
            self.assertEqual(t, torch.ones(self.H, self.W, device=device, dtype=dtype).div(2))

    @dtypes(*torch.testing.get_all_dtypes())
    def test_div_scalar__same_size_tensors(self, device, dtype):
        if dtype == torch.bool:
            return

        if dtype in [torch.int8, torch.int16, torch.int32, torch.int64, torch.uint8]:
            # Integer division of tensors using div or / is no longer supported
            return

        tensors = self.get_test_data(device, dtype)
        torch._foreach_div_(tensors, 2)
        for t in tensors:
            self.assertEqual(t, torch.ones(self.H, self.W, device=device, dtype=dtype).div(2))

instantiate_device_type_tests(TestForeach, globals())

if __name__ == '__main__':
    run_tests()<|MERGE_RESOLUTION|>--- conflicted
+++ resolved
@@ -32,16 +32,10 @@
 
     @dtypes(*torch.testing.get_all_dtypes())
     def test_add_scalar_with_same_size_tensors(self, device, dtype):
-<<<<<<< HEAD
-        tensors = []
-        for _ in range(self.N):
-            tensors.append(torch.zeros(self.H, self.W, device=device, dtype=dtype))
-=======
         N = 20
         H = 20
         W = 20
         tensors = [torch.zeros(H, W, device=device, dtype=dtype) for n in range(N)]
->>>>>>> cf296864
 
         res = torch._foreach_add(tensors, 1)
         for t in res:
@@ -118,21 +112,160 @@
         self.assertEqual([x + scalar for x in tensors], torch._foreach_add(tensors, scalar))
 
     @dtypes(*torch.testing.get_all_dtypes())
-    def test_add_list_same_size_tensors(self, device, dtype):
+    def test_sub_scalar_same_size_tensors(self, device, dtype):
+        if dtype == torch.bool:
+            # Subtraction, the `-` operator, with a bool tensor is not supported.
+            return
+
+        tensors = self.get_test_data(device, dtype)
+        res = torch._foreach_sub(tensors, 1)
+        for t in res:
+            if dtype == torch.bool and device == 'cpu':
+                dtype = torch.int64
+            self.assertEqual(t, torch.zeros(self.H, self.W, device=device, dtype=dtype))
+
+    @dtypes(*torch.testing.get_all_dtypes())
+    def test_sub_scalar__same_size_tensors(self, device, dtype):
+        if dtype == torch.bool:
+            # Subtraction, the `-` operator, with a bool tensor is not supported.
+            return
+
+        tensors = self.get_test_data(device, dtype)
+        torch._foreach_sub_(tensors, 1)
+        for t in tensors:
+            if dtype == torch.bool and device == 'cpu':
+                dtype = torch.int64
+            self.assertEqual(t, torch.zeros(self.H, self.W, device=device, dtype=dtype))
+
+    @dtypes(*torch.testing.get_all_dtypes())
+    def test_mul_scalar_same_size_tensors(self, device, dtype):
+        if dtype == torch.bool:
+            return
+
+        tensors = self.get_test_data(device, dtype)
+        res = torch._foreach_mul(tensors, 3)
+        for t in res:
+            self.assertEqual(t, torch.ones(self.H, self.W, device=device, dtype=dtype).mul(3))
+
+    @dtypes(*torch.testing.get_all_dtypes())
+    def test_mul_scalar__same_size_tensors(self, device, dtype):
+        if dtype == torch.bool:
+            return
+
+        tensors = self.get_test_data(device, dtype)
+        torch._foreach_mul_(tensors, 3)
+        for t in tensors:
+            self.assertEqual(t, torch.ones(self.H, self.W, device=device, dtype=dtype).mul(3))
+
+    @dtypes(*torch.testing.get_all_dtypes())
+    def test_div_scalar_same_size_tensors(self, device, dtype):
+        if dtype == torch.bool:
+            return
+        
+        if dtype in [torch.int8, torch.int16, torch.int32, torch.int64, torch.uint8]:
+            # Integer division of tensors using div or / is no longer supported
+            return
+
+        tensors = self.get_test_data(device, dtype)
+        res = torch._foreach_div(tensors, 2)
+        for t in res:
+            self.assertEqual(t, torch.ones(self.H, self.W, device=device, dtype=dtype).div(2))
+
+    @dtypes(*torch.testing.get_all_dtypes())
+    def test_div_scalar__same_size_tensors(self, device, dtype):
+        if dtype == torch.bool:
+            return
+
+        if dtype in [torch.int8, torch.int16, torch.int32, torch.int64, torch.uint8]:
+            # Integer division of tensors using div or / is no longer supported
+            return
+
+        tensors = self.get_test_data(device, dtype)
+        torch._foreach_div_(tensors, 2)
+        for t in tensors:
+            self.assertEqual(t, torch.ones(self.H, self.W, device=device, dtype=dtype).div(2))
+
+    @dtypes(*torch.testing.get_all_dtypes())
+    def test_bin_op_list_same_size_tensors(self, device, dtype):
+        if dtype == torch.bool:
+            return
+
+        if dtype in [torch.int8, torch.int16, torch.int32, torch.int64, torch.uint8]:
+            # Integer division of tensors using div or / is no longer supported
+            return
+
         tensors1 = []
         tensors2 = []
         for _ in range(self.N):
             tensors1.append(torch.zeros(self.H, self.W, device=device, dtype=dtype))
             tensors2.append(torch.ones(self.H, self.W, device=device, dtype=dtype))
 
+        res = torch._foreach_mul(tensors1, tensors2)
+        for t in res:
+            self.assertEqual(t, torch.zeros(self.H, self.W, device=device, dtype=dtype))
+
+        res = torch._foreach_div(torch._foreach_add(tensors1, 4), torch._foreach_mul(tensors2, 2))
+        for t in res:
+            self.assertEqual(t, torch.ones(self.H, self.W, device=device, dtype=dtype).mul(2))
 
         res = torch._foreach_add(tensors1, tensors2)
         for t in res:
             self.assertEqual(t, torch.ones(self.H, self.W, device=device, dtype=dtype))
 
-
-    @dtypes(*torch.testing.get_all_dtypes())
-    def test_add_list__same_size_tensors(self, device, dtype):
+        res = torch._foreach_sub(res, tensors2)
+        for t in res:
+            self.assertEqual(t, torch.zeros(self.H, self.W, device=device, dtype=dtype))
+
+    @dtypes(*torch.testing.get_all_dtypes())
+    def test_bin_op_list_different_size_tensors(self, device, dtype):
+        if dtype == torch.bool:
+            return
+
+        if dtype in [torch.int8, torch.int16, torch.int32, torch.int64, torch.uint8]:
+            # Integer division of tensors using div or / is no longer supported
+            return
+
+        tensors1 = []
+        tensors2 = []
+        size_change = 0
+        for _ in range(self.N):
+            tensors1.append(torch.zeros(self.H + size_change, self.W + size_change, device=device, dtype=dtype))
+            tensors2.append(torch.ones(self.H + size_change, self.W + size_change, device=device, dtype=dtype))
+            size_change += 1
+
+        res = torch._foreach_mul(tensors1, tensors2)
+        size_change = 0
+        for t in res:
+            self.assertEqual(t, torch.zeros(self.H + size_change, self.W + size_change, device=device, dtype=dtype))
+            size_change += 1
+
+        res = torch._foreach_div(torch._foreach_add(tensors1, 4), torch._foreach_mul(tensors2, 2))
+        size_change = 0
+        for t in res:
+            self.assertEqual(t, torch.ones(self.H + size_change, self.W + size_change, device=device, dtype=dtype).mul(2))
+            size_change += 1
+
+        res = torch._foreach_add(tensors1, tensors2)
+        size_change = 0
+        for t in res:
+            self.assertEqual(t, torch.ones(self.H + size_change, self.W + size_change, device=device, dtype=dtype))
+            size_change += 1
+
+        res = torch._foreach_sub(res, tensors2)
+        size_change = 0
+        for t in res:
+            self.assertEqual(t, torch.zeros(self.H + size_change, self.W + size_change, device=device, dtype=dtype))
+            size_change += 1
+    
+    @dtypes(*torch.testing.get_all_dtypes())
+    def test_bin_op_list__same_size_tensors(self, device, dtype):
+        if dtype == torch.bool:
+            return
+
+        if dtype in [torch.int8, torch.int16, torch.int32, torch.int64, torch.uint8]:
+            # Integer division of tensors using div or / is no longer supported
+            return
+
         tensors1 = []
         tensors2 = []
         for _ in range(self.N):
@@ -143,6 +276,18 @@
         torch._foreach_add_(tensors1, tensors2)
         for t in tensors1:
             self.assertEqual(t, torch.ones(self.H, self.W, device=device, dtype=dtype))
+
+        torch._foreach_sub_(tensors1, tensors2)
+        for t in tensors1:
+            self.assertEqual(t, torch.zeros(self.H, self.W, device=device, dtype=dtype))
+
+        torch._foreach_mul_(tensors1, tensors2)
+        for t in tensors1:
+            self.assertEqual(t, torch.zeros(self.H, self.W, device=device, dtype=dtype))
+
+        torch._foreach_div_(torch._foreach_add_(tensors1, 4), torch._foreach_add_(tensors2, 1))
+        for t in tensors1:
+            self.assertEqual(t, torch.ones(self.H, self.W, device=device, dtype=dtype).mul(2))
 
     def test_add_list_error_cases(self, device):
         tensors1 = []
@@ -178,81 +323,6 @@
         self.assertEqual(res, tensors1)
         self.assertEqual(res[0], torch.ones(self.H, self.W, device=device, dtype=torch.float))
 
-
-    @dtypes(*torch.testing.get_all_dtypes())
-    def test_sub_scalar_same_size_tensors(self, device, dtype):
-        if dtype == torch.bool:
-            # Subtraction, the `-` operator, with a bool tensor is not supported.
-            return
-
-        tensors = self.get_test_data(device, dtype)
-        res = torch._foreach_sub(tensors, 1)
-        for t in res:
-            if dtype == torch.bool and device == 'cpu':
-                dtype = torch.int64
-            self.assertEqual(t, torch.zeros(self.H, self.W, device=device, dtype=dtype))
-
-    @dtypes(*torch.testing.get_all_dtypes())
-    def test_sub_scalar__same_size_tensors(self, device, dtype):
-        if dtype == torch.bool:
-            # Subtraction, the `-` operator, with a bool tensor is not supported.
-            return
-
-        tensors = self.get_test_data(device, dtype)
-        torch._foreach_sub_(tensors, 1)
-        for t in tensors:
-            if dtype == torch.bool and device == 'cpu':
-                dtype = torch.int64
-            self.assertEqual(t, torch.zeros(self.H, self.W, device=device, dtype=dtype))
-
-    @dtypes(*torch.testing.get_all_dtypes())
-    def test_mul_scalar_same_size_tensors(self, device, dtype):
-        if dtype == torch.bool:
-            return
-
-        tensors = self.get_test_data(device, dtype)
-        res = torch._foreach_mul(tensors, 3)
-        for t in res:
-            self.assertEqual(t, torch.ones(self.H, self.W, device=device, dtype=dtype).mul(3))
-
-    @dtypes(*torch.testing.get_all_dtypes())
-    def test_mul_scalar__same_size_tensors(self, device, dtype):
-        if dtype == torch.bool:
-            return
-
-        tensors = self.get_test_data(device, dtype)
-        torch._foreach_mul_(tensors, 3)
-        for t in tensors:
-            self.assertEqual(t, torch.ones(self.H, self.W, device=device, dtype=dtype).mul(3))
-
-    @dtypes(*torch.testing.get_all_dtypes())
-    def test_div_scalar_same_size_tensors(self, device, dtype):
-        if dtype == torch.bool:
-            return
-        
-        if dtype in [torch.int8, torch.int16, torch.int32, torch.int64, torch.uint8]:
-            # Integer division of tensors using div or / is no longer supported
-            return
-
-        tensors = self.get_test_data(device, dtype)
-        res = torch._foreach_div(tensors, 2)
-        for t in res:
-            self.assertEqual(t, torch.ones(self.H, self.W, device=device, dtype=dtype).div(2))
-
-    @dtypes(*torch.testing.get_all_dtypes())
-    def test_div_scalar__same_size_tensors(self, device, dtype):
-        if dtype == torch.bool:
-            return
-
-        if dtype in [torch.int8, torch.int16, torch.int32, torch.int64, torch.uint8]:
-            # Integer division of tensors using div or / is no longer supported
-            return
-
-        tensors = self.get_test_data(device, dtype)
-        torch._foreach_div_(tensors, 2)
-        for t in tensors:
-            self.assertEqual(t, torch.ones(self.H, self.W, device=device, dtype=dtype).div(2))
-
 instantiate_device_type_tests(TestForeach, globals())
 
 if __name__ == '__main__':
