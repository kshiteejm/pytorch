import torch
import torch.distributed as dist


<<<<<<< HEAD
def allreduce_fut(
    process_group: dist.ProcessGroup, tensor: torch.Tensor
) -> torch.futures.Future:
    "Averages the input gradient tensor by allreduce and returns a future."
    fut = dist.all_reduce(tensor, group=process_group, async_op=True).get_future()

    def div_by_group_size(fut):
        return [fut.value()[0].div_(process_group.size())]
=======
def _allreduce_fut(
    process_group: dist.ProcessGroup, tensor: torch.Tensor
) -> torch.futures.Future:
    group_to_use = process_group if process_group is not None else dist.group.WORLD

    "Averages the input gradient tensor by allreduce and returns a future."
    fut = dist.all_reduce(tensor, group=group_to_use, async_op=True).get_future()

    def div_by_group_size(fut):
        return [fut.value()[0].div_(group_to_use.size())]
>>>>>>> 95a8a146

    return fut.then(div_by_group_size)


def allreduce_hook(
    process_group: dist.ProcessGroup, bucket: dist._GradBucket
) -> torch.futures.Future:
    """
    This DDP communication hook just calls ``allreduce`` using ``GradBucket``
    tensors. Once gradient tensors are aggregated across all workers, its ``then``
    callback takes the mean and returns the result. If user registers this hook,
    DDP results is expected to be same as the case where no hook was registered.
    Hence, this won't change behavior of DDP and user can use this as a reference
    or modify this hook to log useful information or any other purposes while
    unaffecting DDP behavior.

    Example::
        >>> ddp_model.register_comm_hook(process_group, allreduce_hook)
    """
<<<<<<< HEAD
    group_to_use = process_group if process_group is not None else dist.group.WORLD

    return allreduce_fut(group_to_use, bucket.get_tensors()[0])
=======
    return _allreduce_fut(process_group, bucket.get_tensors()[0])
>>>>>>> 95a8a146


def fp16_compress_hook(
    process_group: dist.ProcessGroup, bucket: dist._GradBucket
) -> torch.futures.Future:
    """
    This DDP communication hook implements a simple gradient compression
    approach that converts ``GradBucket`` tensors whose type is assumed to be
    ``torch.float32`` to half-precision floating point format (``torch.float16``).
    It allreduces those ``float16`` gradient tensors. Once compressed gradient
    tensors are allreduced, its then callback called ``decompress`` converts the
    aggregated result back to ``float32`` and takes the mean.

    Example::
        >>> ddp_model.register_comm_hook(process_group, fp16_compress_hook)
    """
    group_to_use = process_group if process_group is not None else dist.group.WORLD
    world_size = group_to_use.size()

    compressed_tensor = bucket.get_tensors()[0].to(torch.float16)

    fut = dist.all_reduce(
        compressed_tensor, group=group_to_use, async_op=True
    ).get_future()

    def decompress(fut):
        decompressed_tensor = bucket.get_tensors()[0]
        # Decompress in place to reduce the peak memory.
        # See: https://github.com/pytorch/pytorch/issues/45968
        decompressed_tensor.copy_(fut.value()[0].div_(world_size))
        return [decompressed_tensor]

    return fut.then(decompress)


def _get_allgather_out_list(all_gather_in_list, world_size):
    out_list = [
        torch.zeros_like(
            all_gather_in_list,
            device=all_gather_in_list.device,
            dtype=all_gather_in_list.dtype,
        )
        for _ in range(world_size)
    ]
    return out_list


def _allgather_then_aggregate_hook(
    process_group: dist.ProcessGroup, bucket: dist._GradBucket
) -> torch.futures.Future:
    """
    Similar to ``allreduce_hook``, this hook first gathers ``GradBucket`` tensors
    and its ``then`` callback aggregates the gathered gradient tensors and takes
    mean. Instead of ``allreduce`` this hook uses ``allgather``. Note that with
    W workers, both the computation and communication time scale as O(W) for
    allgather compared to O(logW) for allreduce. Therefore, this hook is expected
    to be much slower than ``allreduce_hook`` although both essentially do the
    same thing with the gradients.

    .. warning ::
        This is for test and experiments. User is suggested to use a faster
        alternative called ``allreduce_hook``  that uses ``allreduce`` protocol
        instead of ``allgather`` protocol.

    Example::
        >>> ddp_model.register_comm_hook(process_group, allreduce_hook)
    """
    group_to_use = process_group if process_group is not None else dist.group.WORLD
    rank = process_group.rank() if process_group is not None else dist.get_rank()
    world_size = group_to_use.size()

    tensor = bucket.get_tensors()[0]
    fut = dist.all_gather(
        _get_allgather_out_list(tensor, world_size),
        tensor,
        group=group_to_use,
        async_op=True,
    ).get_future()

    def aggregate(fut):
        all_ranks_tensor = fut.value()[0]
        tensor = bucket.get_tensors()[0]
        for r, gathered_tensor in enumerate(all_ranks_tensor):
            if r != rank:
                tensor += gathered_tensor

        return [tensor.div_(world_size)]

    return fut.then(aggregate)<|MERGE_RESOLUTION|>--- conflicted
+++ resolved
@@ -2,16 +2,6 @@
 import torch.distributed as dist
 
 
-<<<<<<< HEAD
-def allreduce_fut(
-    process_group: dist.ProcessGroup, tensor: torch.Tensor
-) -> torch.futures.Future:
-    "Averages the input gradient tensor by allreduce and returns a future."
-    fut = dist.all_reduce(tensor, group=process_group, async_op=True).get_future()
-
-    def div_by_group_size(fut):
-        return [fut.value()[0].div_(process_group.size())]
-=======
 def _allreduce_fut(
     process_group: dist.ProcessGroup, tensor: torch.Tensor
 ) -> torch.futures.Future:
@@ -22,7 +12,6 @@
 
     def div_by_group_size(fut):
         return [fut.value()[0].div_(group_to_use.size())]
->>>>>>> 95a8a146
 
     return fut.then(div_by_group_size)
 
@@ -42,13 +31,7 @@
     Example::
         >>> ddp_model.register_comm_hook(process_group, allreduce_hook)
     """
-<<<<<<< HEAD
-    group_to_use = process_group if process_group is not None else dist.group.WORLD
-
-    return allreduce_fut(group_to_use, bucket.get_tensors()[0])
-=======
     return _allreduce_fut(process_group, bucket.get_tensors()[0])
->>>>>>> 95a8a146
 
 
 def fp16_compress_hook(
