#include <torch/csrc/jit/mobile/function.h>

#include <caffe2/serialize/inline_container.h>
#include <torch/csrc/jit/mobile/interpreter.h>
#include <torch/csrc/jit/runtime/instruction.h>
#include <torch/csrc/jit/runtime/operator.h>
#include <torch/custom_class_detail.h>

namespace torch {
namespace jit {

char const* toString(OpCode op);
namespace mobile {
Function::Function(c10::QualifiedName name)
    : name_(std::move(name)), code_(std::make_shared<Code>()) {}

const c10::QualifiedName& Function::qualname() const {
  return name_;
}

const std::string& Function::name() const {
  return name_.name();
}

void Function::append_instruction(OpCode op, int X, int N) {
  TORCH_CHECK(
      isOpSupportedInMobile(op),
      toString(op),
      " is not supported in mobile module.");
  code_->instructions_.emplace_back(op, X, N);
}

bool Function::append_operator(
    const std::string& name,
    const std::string& overload_name,
    int64_t model_version) {
  // Keep the original opname in code_
  code_->op_names_.emplace_back(name, overload_name);
  auto opname = code_->op_names_.back();

  const auto& opname_c10 = opname;
  std::function<void(Stack&)> fn;

  auto jit_op = findOperatorFor(opname);
  if (jit_op) {
    fn = [jit_op](Stack& stack) { jit_op->getOperation()(&stack); };
  } else {
    auto op = c10::Dispatcher::singleton().findSchema(opname_c10);
    if (op.has_value()) {
      fn = [op](Stack& stack) { op->callBoxed(&stack); };
    } else {
      return false;
    }
  }

<<<<<<< HEAD
  if (model_version == (int64_t)0x3L &&
      model_version < caffe2::serialize::kProducedBytecodeVersion &&
=======
  if (model_version == 0x3L &&
>>>>>>> 444203c5
      opname == c10::OperatorName("aten::_convolution", "")) {
    // Since byte-code versions 0x4L, convolution has an additional
    // default-value argument (allow_tf32=True, see
    // https://github.com/pytorch/pytorch/pull/40737). This wrapper handles
    // backward compatibility with models of byte-code version <= 0x3L, where
    // this bool argument does not yet exist.
    fn = [fn](Stack& stack) {
      stack.push_back(true);
      fn(stack);
    };
  }

  code_->operators_.emplace_back(fn);
  return true;
}

void Function::set_module_debug_info_list_size(size_t size) {
  pc_to_module_debug_info_.resize(size);
  for (size_t i = 0; i < size; ++i) {
    pc_to_module_debug_info_[i] = "<no module info>";
  }
}

void Function::set_module_info(const std::string& module_info, size_t pc) {
  TORCH_CHECK(
      pc < pc_to_module_debug_info_.size(),
      "Module debug info index out of boundary.");
  pc_to_module_debug_info_[pc] = module_info;
}

void Function::append_constant(const c10::IValue& constant) {
  code_->constants_.push_back(constant);
}

void Function::append_type(const at::TypePtr& type) {
  code_->types_.push_back(type);
}

void Function::set_register_size(size_t size) {
  code_->register_size_ = size;
}

std::string Function::get_module_debug_info(size_t pc) const {
  TORCH_CHECK(
      pc < pc_to_module_debug_info_.size(),
      "Module debug info index out of boundary.");
  return pc_to_module_debug_info_[pc];
}

void Function::setSchema(c10::FunctionSchema schema) {
  schema_ = std::move(schema);
}

const at::optional<c10::FunctionSchema>& Function::getSchema() const {
  return schema_;
}

bool Function::run(Stack& stack) const {
  const auto& schema = getSchema();
  if (schema) { // if we have a schema then resolve optional args if any
    schema->checkAndNormalizeInputs(
        stack, std::unordered_map<std::string, IValue>{} /*kwargs*/);
  }
  InterpreterState interp_state(code_);
  return interp_state.run(stack);
}

c10::IValue Function::operator()(Stack& stack) const {
  run(stack);
  return stack.front();
}

const std::shared_ptr<Code> Function::get_code() const {
  return code_;
}

} // namespace mobile
} // namespace jit
} // namespace torch<|MERGE_RESOLUTION|>--- conflicted
+++ resolved
@@ -53,12 +53,7 @@
     }
   }
 
-<<<<<<< HEAD
-  if (model_version == (int64_t)0x3L &&
-      model_version < caffe2::serialize::kProducedBytecodeVersion &&
-=======
-  if (model_version == 0x3L &&
->>>>>>> 444203c5
+  if (model_version == 0x3LL &&
       opname == c10::OperatorName("aten::_convolution", "")) {
     // Since byte-code versions 0x4L, convolution has an additional
     // default-value argument (allow_tf32=True, see
