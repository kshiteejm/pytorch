--- conflicted
+++ resolved
@@ -1,9 +1,5 @@
-<<<<<<< HEAD
-from collections import OrderedDict
-=======
 from __future__ import absolute_import, division, print_function, unicode_literals
 
->>>>>>> 61e7dfa2
 import numbers
 import warnings
 
