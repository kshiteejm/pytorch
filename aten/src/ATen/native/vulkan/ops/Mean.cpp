#include <ATen/native/vulkan/ops/Common.h>
#include <ATen/native/vulkan/ops/Utils.h>
#include <ATen/native/vulkan/ops/Packing.h>
#include <torch/library.h>

namespace at {
namespace native {
namespace vulkan {
namespace ops {
namespace {

using namespace api::utils;

Tensor mean(
    const at::Tensor& input_arg,
    const IntArrayRef dim,
    const bool keepdim,
    const optional<ScalarType> dtype) {
  TORCH_CHECK(
      input_arg.dim() == 4,
      "Vulkan mean expects 4-dimensional input!");

  static const std::unordered_set<int64_t> expected_dims_set({2, 3});
  std::unordered_set<int64_t> dims_set;

  for (const auto& d : dim) {
    dims_set.insert(utils::normalize(d, 4));
  }

  TORCH_CHECK(
      dims_set == expected_dims_set,
      "Vulkan mean currently only supports image-wide reduction!");

  api::Context* const context = api::context();

  const Tensor input = input_arg.is_vulkan() ? input_arg : input_arg.vulkan();
  const vTensor& v_input = convert(input);
  const IntArrayRef v_input_sizes = v_input.sizes();

  c10::SmallVector<int64_t, 4u> output_sizes{
    v_input_sizes[Layout::Activation4D::batch],
    v_input_sizes[Layout::Activation4D::channels],
  };

  if (keepdim) {
    output_sizes.push_back(1);
    output_sizes.push_back(1);
  }

  vTensor v_output_packed{
    context,
    {
      v_input_sizes[Layout::Activation4D::batch] *
      v_input_sizes[Layout::Activation4D::channels],
      1,
      1
    },
    v_input.options(),
  };

  api::Command::Pool& command_pool = context->command().pool;
  api::Command::Buffer& command_buffer = command_pool.stream();
  {
    if C10_LIKELY(v_input.has_image()) {
      const struct Block final {
        uvec3 extents;
        int32_t range;
        ivec2 iextents;
      } block {
        v_output_packed.extents(),
        safe_downcast<int32_t>(
            v_input_sizes[Layout::Activation4D::width] *
            v_input_sizes[Layout::Activation4D::height]),
        {
          safe_downcast<int32_t>(v_input_sizes[Layout::Activation4D::width]),
          safe_downcast<int32_t>(v_input_sizes[Layout::Activation4D::height]),
        },
      };

      context->dispatch(
          command_buffer,
          {
            VK_DESCRIPTOR_TYPE_STORAGE_IMAGE,
            VK_DESCRIPTOR_TYPE_COMBINED_IMAGE_SAMPLER,
            VK_DESCRIPTOR_TYPE_UNIFORM_BUFFER,
          },
<<<<<<< HEAD
          VK_KERNEL(mean2d),
          v_input.extents(),
          // Write-only access bypasses synchronization but inserts appropriate
          // barriers if necessary.
          v_output_packed.image(
=======
          keepdim ? VK_KERNEL(mean) : VK_KERNEL(mean2d),
          v_output.extents(),
          // Write-only access bypasses synchronization but inserts appropriate
          // barriers if necessary.
          v_output.image(
>>>>>>> a07a37e4
              command_buffer,
              vTensor::Stage::Compute,
              vTensor::Access::Write),
          // Read-only access is implied on const tensors and triggers an async
          // synchronization if necessary.
          v_input.image(
              command_buffer,
              vTensor::Stage::Compute),
          // Object lifetime is managed by the resource pool.
          // It is OK not to keep track of the handle.
          context->resource().pool.uniform(block).object);
    }
    else {
      TORCH_CHECK(false, "Not implemented!");
    }
  }
  command_pool.submit(context->gpu().queue, command_buffer);

  api::Command::Buffer output_unpack_buffer = context->command().pool.allocate();
  output_unpack_buffer.begin();
  vTensor v_output = unpack_image1x1(v_output_packed, output_sizes, context, output_unpack_buffer);
  output_unpack_buffer.end();
  output_unpack_buffer.submit(context->gpu().queue);

  return convert(v_output);
}

#ifdef USE_VULKAN_API

TORCH_LIBRARY_IMPL(aten, Vulkan, m) {
  m.impl("mean.dim", TORCH_FN(mean));
}

#endif /* USE_VULKAN_API */

} // namespace
} // namespace ops
} // namespace vulkan
} // namespace native
} // namespace at<|MERGE_RESOLUTION|>--- conflicted
+++ resolved
@@ -84,19 +84,11 @@
             VK_DESCRIPTOR_TYPE_COMBINED_IMAGE_SAMPLER,
             VK_DESCRIPTOR_TYPE_UNIFORM_BUFFER,
           },
-<<<<<<< HEAD
           VK_KERNEL(mean2d),
           v_input.extents(),
           // Write-only access bypasses synchronization but inserts appropriate
           // barriers if necessary.
           v_output_packed.image(
-=======
-          keepdim ? VK_KERNEL(mean) : VK_KERNEL(mean2d),
-          v_output.extents(),
-          // Write-only access bypasses synchronization but inserts appropriate
-          // barriers if necessary.
-          v_output.image(
->>>>>>> a07a37e4
               command_buffer,
               vTensor::Stage::Compute,
               vTensor::Access::Write),
@@ -115,11 +107,9 @@
   }
   command_pool.submit(context->gpu().queue, command_buffer);
 
-  api::Command::Buffer output_unpack_buffer = context->command().pool.allocate();
-  output_unpack_buffer.begin();
+  api::Command::Buffer& output_unpack_buffer = command_pool.stream();
   vTensor v_output = unpack_image1x1(v_output_packed, output_sizes, context, output_unpack_buffer);
-  output_unpack_buffer.end();
-  output_unpack_buffer.submit(context->gpu().queue);
+  command_pool.submit(context->gpu().queue, output_unpack_buffer);
 
   return convert(v_output);
 }
