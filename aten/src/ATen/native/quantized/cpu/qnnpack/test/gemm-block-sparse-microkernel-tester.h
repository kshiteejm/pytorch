--- conflicted
+++ resolved
@@ -357,13 +357,8 @@
 
     for (size_t iteration = 0; iteration < iterations(); iteration++) {
       std::generate(a.begin(), a.end(), std::ref(u8rng));
-<<<<<<< HEAD
-      std::fill(bias.begin(), bias.end(), 0);
-      std::fill(c.begin(), c.end(), 2.0f);
-=======
       std::generate(bias.begin(), bias.end(), std::ref(s32rng));
       std::fill(c.begin(), c.end(), 0.0f);
->>>>>>> 4c0d20e8
       size_t num_zero_points_padded = n() + 8;
       std::vector<uint8_t> kernel_zero_points
         (num_zero_points_padded, bZeroPoint());
