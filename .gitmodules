--- conflicted
+++ resolved
@@ -130,12 +130,9 @@
     ignore = dirty
     path = third_party/tensorpipe
     url = https://github.com/pytorch/tensorpipe.git
-<<<<<<< HEAD
 [submodule "third_party/cudnn_frontend"]
 	path = third_party/cudnn_frontend
 	url = ssh://git@gitlab-master.nvidia.com:12051/cudnn/cudnn_frontend.git
-=======
 [submodule "third_party/kineto"]
 	path = third_party/kineto
-	url = https://github.com/pytorch/kineto
->>>>>>> 5b6b1495
+	url = https://github.com/pytorch/kineto